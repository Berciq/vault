package config

import (
	"errors"
	"fmt"
	"io/ioutil"
	"os"
	"strings"
	"time"

	ctconfig "github.com/hashicorp/consul-template/config"
	"github.com/hashicorp/errwrap"
	"github.com/hashicorp/go-multierror"
	"github.com/hashicorp/hcl"
	"github.com/hashicorp/hcl/hcl/ast"
	"github.com/hashicorp/vault/helper/namespace"
	"github.com/hashicorp/vault/internalshared/configutil"
	"github.com/hashicorp/vault/sdk/helper/parseutil"
	"github.com/mitchellh/mapstructure"
)

// Config is the configuration for the vault server.
type Config struct {
	*configutil.SharedConfig `hcl:"-"`

	AutoAuth      *AutoAuth                  `hcl:"auto_auth"`
	ExitAfterAuth bool                       `hcl:"exit_after_auth"`
	Cache         *Cache                     `hcl:"cache"`
	Vault         *Vault                     `hcl:"vault"`
	Templates     []*ctconfig.TemplateConfig `hcl:"templates"`
	TemplateRetry *TemplateRetry             `hcl:"template_retry"`
}

// Vault contains configuration for connecting to Vault servers
type Vault struct {
	Address          string      `hcl:"address"`
	CACert           string      `hcl:"ca_cert"`
	CAPath           string      `hcl:"ca_path"`
	TLSSkipVerify    bool        `hcl:"-"`
	TLSSkipVerifyRaw interface{} `hcl:"tls_skip_verify"`
	ClientCert       string      `hcl:"client_cert"`
	ClientKey        string      `hcl:"client_key"`
	TLSServerName    string      `hcl:"tls_server_name"`
}

// Cache contains any configuration needed for Cache mode
type Cache struct {
	UseAutoAuthTokenRaw interface{} `hcl:"use_auto_auth_token"`
	UseAutoAuthToken    bool        `hcl:"-"`
	ForceAutoAuthToken  bool        `hcl:"-"`
<<<<<<< HEAD
	Persist             *Persist    `hcl:"persist"`
}

// Persist contains configuration needed for persistent caching
type Persist struct {
	Type               string
	Path               string `hcl:"path"`
	KeepAfterImport    bool   `hcl:"keep_after_import"`
	ExitOnErr          bool   `hcl:"exit_on_err"`
	ServiceAccountPath string `hcl:"service_account_path"`
=======
	EnforceConsistency  string      `hcl:"enforce_consistency"`
	WhenInconsistent    string      `hcl:"when_inconsistent"`
>>>>>>> 056dd26f
}

// AutoAuth is the configured authentication method and sinks
type AutoAuth struct {
	Method *Method `hcl:"-"`
	Sinks  []*Sink `hcl:"sinks"`

	// NOTE: This is unsupported outside of testing and may disappear at any
	// time.
	EnableReauthOnNewCredentials bool `hcl:"enable_reauth_on_new_credentials"`
}

// Method represents the configuration for the authentication backend
type Method struct {
	Type          string
	MountPath     string        `hcl:"mount_path"`
	WrapTTLRaw    interface{}   `hcl:"wrap_ttl"`
	WrapTTL       time.Duration `hcl:"-"`
	MaxBackoffRaw interface{}   `hcl:"max_backoff"`
	MaxBackoff    time.Duration `hcl:"-"`
	Namespace     string        `hcl:"namespace"`
	Config        map[string]interface{}
}

// Sink defines a location to write the authenticated token
type Sink struct {
	Type       string
	WrapTTLRaw interface{}   `hcl:"wrap_ttl"`
	WrapTTL    time.Duration `hcl:"-"`
	DHType     string        `hcl:"dh_type"`
	DeriveKey  bool          `hcl:"derive_key"`
	DHPath     string        `hcl:"dh_path"`
	AAD        string        `hcl:"aad"`
	AADEnvVar  string        `hcl:"aad_env_var"`
	Config     map[string]interface{}
}

type TemplateRetry struct {
	Enabled       bool          `hcl:"enabled"`
	Attempts      int           `hcl:"attempts"`
	BackoffRaw    interface{}   `hcl:"backoff"`
	Backoff       time.Duration `hcl:"-"`
	MaxBackoffRaw interface{}   `hcl:"max_backoff"`
	MaxBackoff    time.Duration `hcl:"-"`
}

func NewConfig() *Config {
	return &Config{
		SharedConfig: new(configutil.SharedConfig),
	}
}

// LoadConfig loads the configuration at the given path, regardless if
// its a file or directory.
func LoadConfig(path string) (*Config, error) {
	fi, err := os.Stat(path)
	if err != nil {
		return nil, err
	}

	if fi.IsDir() {
		return nil, fmt.Errorf("location is a directory, not a file")
	}

	// Read the file
	d, err := ioutil.ReadFile(path)
	if err != nil {
		return nil, err
	}

	// Parse!
	obj, err := hcl.Parse(string(d))
	if err != nil {
		return nil, err
	}

	// Start building the result
	result := NewConfig()
	if err := hcl.DecodeObject(result, obj); err != nil {
		return nil, err
	}

	sharedConfig, err := configutil.ParseConfig(string(d))
	if err != nil {
		return nil, err
	}
	result.SharedConfig = sharedConfig

	list, ok := obj.Node.(*ast.ObjectList)
	if !ok {
		return nil, fmt.Errorf("error parsing: file doesn't contain a root object")
	}

	if err := parseAutoAuth(result, list); err != nil {
		return nil, errwrap.Wrapf("error parsing 'auto_auth': {{err}}", err)
	}

	if err := parseCache(result, list); err != nil {
		return nil, errwrap.Wrapf("error parsing 'cache':{{err}}", err)
	}

	if err := parseTemplates(result, list); err != nil {
		return nil, errwrap.Wrapf("error parsing 'template': {{err}}", err)
	}

	if result.Cache != nil {
		if len(result.Listeners) < 1 {
			return nil, fmt.Errorf("at least one listener required when cache enabled")
		}

		if result.Cache.UseAutoAuthToken {
			if result.AutoAuth == nil {
				return nil, fmt.Errorf("cache.use_auto_auth_token is true but auto_auth not configured")
			}
			if result.AutoAuth.Method.WrapTTL > 0 {
				return nil, fmt.Errorf("cache.use_auto_auth_token is true and auto_auth uses wrapping")
			}
		}
	}

	if result.AutoAuth != nil {
		if len(result.AutoAuth.Sinks) == 0 &&
			(result.Cache == nil || !result.Cache.UseAutoAuthToken) &&
			len(result.Templates) == 0 {
			return nil, fmt.Errorf("auto_auth requires at least one sink or at least one template or cache.use_auto_auth_token=true")
		}
	}

	err = parseVault(result, list)
	if err != nil {
		return nil, errwrap.Wrapf("error parsing 'vault':{{err}}", err)
	}

	if err := parseRetry(result, list); err != nil {
		return nil, errwrap.Wrapf("error parsing 'retry': {{err}}", err)
	}

	return result, nil
}

func parseVault(result *Config, list *ast.ObjectList) error {
	name := "vault"

	vaultList := list.Filter(name)
	if len(vaultList.Items) == 0 {
		return nil
	}

	if len(vaultList.Items) > 1 {
		return fmt.Errorf("one and only one %q block is required", name)
	}

	item := vaultList.Items[0]

	var v Vault
	err := hcl.DecodeObject(&v, item.Val)
	if err != nil {
		return err
	}

	if v.TLSSkipVerifyRaw != nil {
		v.TLSSkipVerify, err = parseutil.ParseBool(v.TLSSkipVerifyRaw)
		if err != nil {
			return err
		}
	}

	result.Vault = &v

	return nil
}

func parseRetry(result *Config, list *ast.ObjectList) error {
	name := "template_retry"

	retryList := list.Filter(name)
	if len(retryList.Items) == 0 {
		return nil
	}

	if len(retryList.Items) > 1 {
		return fmt.Errorf("one and only one %q block is required", name)
	}

	item := retryList.Items[0]

	var r TemplateRetry
	err := hcl.DecodeObject(&r, item.Val)
	if err != nil {
		return err
	}

	// Set defaults
	if r.Attempts < 1 {
		r.Attempts = ctconfig.DefaultRetryAttempts
	}
	r.Backoff = ctconfig.DefaultRetryBackoff
	r.MaxBackoff = ctconfig.DefaultRetryMaxBackoff

	if r.BackoffRaw != nil {
		var err error
		if r.Backoff, err = parseutil.ParseDurationSecond(r.BackoffRaw); err != nil {
			return err
		}
		r.BackoffRaw = nil
	}

	if r.MaxBackoffRaw != nil {
		var err error
		if r.MaxBackoff, err = parseutil.ParseDurationSecond(r.MaxBackoffRaw); err != nil {
			return err
		}
		r.MaxBackoffRaw = nil
	}

	result.TemplateRetry = &r

	return nil
}

func parseCache(result *Config, list *ast.ObjectList) error {
	name := "cache"

	cacheList := list.Filter(name)
	if len(cacheList.Items) == 0 {
		return nil
	}

	if len(cacheList.Items) > 1 {
		return fmt.Errorf("one and only one %q block is required", name)
	}

	item := cacheList.Items[0]

	var c Cache
	err := hcl.DecodeObject(&c, item.Val)
	if err != nil {
		return err
	}

	if c.UseAutoAuthTokenRaw != nil {
		c.UseAutoAuthToken, err = parseutil.ParseBool(c.UseAutoAuthTokenRaw)
		if err != nil {
			// Could be a value of "force" instead of "true"/"false"
			switch c.UseAutoAuthTokenRaw.(type) {
			case string:
				v := c.UseAutoAuthTokenRaw.(string)

				if !strings.EqualFold(v, "force") {
					return fmt.Errorf("value of 'use_auto_auth_token' can be either true/false/force, %q is an invalid option", c.UseAutoAuthTokenRaw)
				}
				c.UseAutoAuthToken = true
				c.ForceAutoAuthToken = true

			default:
				return err
			}
		}
	}
	result.Cache = &c

	subs, ok := item.Val.(*ast.ObjectType)
	if !ok {
		return fmt.Errorf("could not parse %q as an object", name)
	}
	subList := subs.List
	if err := parsePersist(result, subList); err != nil {
		return fmt.Errorf("error parsing persist: %w", err)
	}

	return nil
}

func parsePersist(result *Config, list *ast.ObjectList) error {
	name := "persist"

	persistList := list.Filter(name)
	if len(persistList.Items) == 0 {
		return nil
	}

	if len(persistList.Items) > 1 {
		return fmt.Errorf("only one %q block is required", name)
	}

	item := persistList.Items[0]

	var p Persist
	err := hcl.DecodeObject(&p, item.Val)
	if err != nil {
		return err
	}

	if p.Type == "" {
		if len(item.Keys) == 1 {
			p.Type = strings.ToLower(item.Keys[0].Token.Value().(string))
		}
		if p.Type == "" {
			return errors.New("persist type must be specified")
		}
	}

	result.Cache.Persist = &p

	return nil
}

func parseAutoAuth(result *Config, list *ast.ObjectList) error {
	name := "auto_auth"

	autoAuthList := list.Filter(name)
	if len(autoAuthList.Items) == 0 {
		return nil
	}
	if len(autoAuthList.Items) > 1 {
		return fmt.Errorf("at most one %q block is allowed", name)
	}

	// Get our item
	item := autoAuthList.Items[0]

	var a AutoAuth
	if err := hcl.DecodeObject(&a, item.Val); err != nil {
		return err
	}

	result.AutoAuth = &a

	subs, ok := item.Val.(*ast.ObjectType)
	if !ok {
		return fmt.Errorf("could not parse %q as an object", name)
	}
	subList := subs.List

	if err := parseMethod(result, subList); err != nil {
		return errwrap.Wrapf("error parsing 'method': {{err}}", err)
	}
	if a.Method == nil {
		return fmt.Errorf("no 'method' block found")
	}

	if err := parseSinks(result, subList); err != nil {
		return errwrap.Wrapf("error parsing 'sink' stanzas: {{err}}", err)
	}

	if result.AutoAuth.Method.WrapTTL > 0 {
		if len(result.AutoAuth.Sinks) != 1 {
			return fmt.Errorf("error parsing auto_auth: wrapping enabled on auth method and 0 or many sinks defined")
		}

		if result.AutoAuth.Sinks[0].WrapTTL > 0 {
			return fmt.Errorf("error parsing auto_auth: wrapping enabled both on auth method and sink")
		}
	}

	if result.AutoAuth.Method.MaxBackoffRaw != nil {
		var err error
		if result.AutoAuth.Method.MaxBackoff, err = parseutil.ParseDurationSecond(result.AutoAuth.Method.MaxBackoffRaw); err != nil {
			return err
		}
		result.AutoAuth.Method.MaxBackoffRaw = nil
	}

	return nil
}

func parseMethod(result *Config, list *ast.ObjectList) error {
	name := "method"

	methodList := list.Filter(name)
	if len(methodList.Items) != 1 {
		return fmt.Errorf("one and only one %q block is required", name)
	}

	// Get our item
	item := methodList.Items[0]

	var m Method
	if err := hcl.DecodeObject(&m, item.Val); err != nil {
		return err
	}

	if m.Type == "" {
		if len(item.Keys) == 1 {
			m.Type = strings.ToLower(item.Keys[0].Token.Value().(string))
		}
		if m.Type == "" {
			return errors.New("method type must be specified")
		}
	}

	// Default to Vault's default
	if m.MountPath == "" {
		m.MountPath = fmt.Sprintf("auth/%s", m.Type)
	}
	// Standardize on no trailing slash
	m.MountPath = strings.TrimSuffix(m.MountPath, "/")

	if m.WrapTTLRaw != nil {
		var err error
		if m.WrapTTL, err = parseutil.ParseDurationSecond(m.WrapTTLRaw); err != nil {
			return err
		}
		m.WrapTTLRaw = nil
	}

	// Canonicalize namespace path if provided
	m.Namespace = namespace.Canonicalize(m.Namespace)

	result.AutoAuth.Method = &m
	return nil
}

func parseSinks(result *Config, list *ast.ObjectList) error {
	name := "sink"

	sinkList := list.Filter(name)
	if len(sinkList.Items) < 1 {
		return nil
	}

	var ts []*Sink

	for _, item := range sinkList.Items {
		var s Sink
		if err := hcl.DecodeObject(&s, item.Val); err != nil {
			return err
		}

		if s.Type == "" {
			if len(item.Keys) == 1 {
				s.Type = strings.ToLower(item.Keys[0].Token.Value().(string))
			}
			if s.Type == "" {
				return errors.New("sink type must be specified")
			}
		}

		if s.WrapTTLRaw != nil {
			var err error
			if s.WrapTTL, err = parseutil.ParseDurationSecond(s.WrapTTLRaw); err != nil {
				return multierror.Prefix(err, fmt.Sprintf("sink.%s", s.Type))
			}
			s.WrapTTLRaw = nil
		}

		switch s.DHType {
		case "":
		case "curve25519":
		default:
			return multierror.Prefix(errors.New("invalid value for 'dh_type'"), fmt.Sprintf("sink.%s", s.Type))
		}

		if s.AADEnvVar != "" {
			s.AAD = os.Getenv(s.AADEnvVar)
			s.AADEnvVar = ""
		}

		switch {
		case s.DHPath == "" && s.DHType == "":
			if s.AAD != "" {
				return multierror.Prefix(errors.New("specifying AAD data without 'dh_type' does not make sense"), fmt.Sprintf("sink.%s", s.Type))
			}
			if s.DeriveKey {
				return multierror.Prefix(errors.New("specifying 'derive_key' data without 'dh_type' does not make sense"), fmt.Sprintf("sink.%s", s.Type))
			}
		case s.DHPath != "" && s.DHType != "":
		default:
			return multierror.Prefix(errors.New("'dh_type' and 'dh_path' must be specified together"), fmt.Sprintf("sink.%s", s.Type))
		}

		ts = append(ts, &s)
	}

	result.AutoAuth.Sinks = ts
	return nil
}

func parseTemplates(result *Config, list *ast.ObjectList) error {
	name := "template"

	templateList := list.Filter(name)
	if len(templateList.Items) < 1 {
		return nil
	}

	var tcs []*ctconfig.TemplateConfig

	for _, item := range templateList.Items {
		var shadow interface{}
		if err := hcl.DecodeObject(&shadow, item.Val); err != nil {
			return fmt.Errorf("error decoding config: %s", err)
		}

		// Convert to a map and flatten the keys we want to flatten
		parsed, ok := shadow.(map[string]interface{})
		if !ok {
			return errors.New("error converting config")
		}

		// flatten the wait field. The initial "wait" value, if given, is a
		// []map[string]interface{}, but we need it to be map[string]interface{}.
		// Consul Template has a method flattenKeys that walks all of parsed and
		// flattens every key. For Vault Agent, we only care about the wait input.
		// Only one wait stanza is supported, however Consul Template does not error
		// with multiple instead it flattens them down, with last value winning.
		// Here we take the last element of the parsed["wait"] slice to keep
		// consistency with Consul Template behavior.
		wait, ok := parsed["wait"].([]map[string]interface{})
		if ok {
			parsed["wait"] = wait[len(wait)-1]
		}

		var tc ctconfig.TemplateConfig

		// Use mapstructure to populate the basic config fields
		var md mapstructure.Metadata
		decoder, err := mapstructure.NewDecoder(&mapstructure.DecoderConfig{
			DecodeHook: mapstructure.ComposeDecodeHookFunc(
				ctconfig.StringToFileModeFunc(),
				ctconfig.StringToWaitDurationHookFunc(),
				mapstructure.StringToSliceHookFunc(","),
				mapstructure.StringToTimeDurationHookFunc(),
			),
			ErrorUnused: true,
			Metadata:    &md,
			Result:      &tc,
		})
		if err != nil {
			return errors.New("mapstructure decoder creation failed")
		}
		if err := decoder.Decode(parsed); err != nil {
			return err
		}
		tcs = append(tcs, &tc)
	}
	result.Templates = tcs
	return nil
}<|MERGE_RESOLUTION|>--- conflicted
+++ resolved
@@ -48,7 +48,8 @@
 	UseAutoAuthTokenRaw interface{} `hcl:"use_auto_auth_token"`
 	UseAutoAuthToken    bool        `hcl:"-"`
 	ForceAutoAuthToken  bool        `hcl:"-"`
-<<<<<<< HEAD
+	EnforceConsistency  string      `hcl:"enforce_consistency"`
+	WhenInconsistent    string      `hcl:"when_inconsistent"`
 	Persist             *Persist    `hcl:"persist"`
 }
 
@@ -59,10 +60,6 @@
 	KeepAfterImport    bool   `hcl:"keep_after_import"`
 	ExitOnErr          bool   `hcl:"exit_on_err"`
 	ServiceAccountPath string `hcl:"service_account_path"`
-=======
-	EnforceConsistency  string      `hcl:"enforce_consistency"`
-	WhenInconsistent    string      `hcl:"when_inconsistent"`
->>>>>>> 056dd26f
 }
 
 // AutoAuth is the configured authentication method and sinks
